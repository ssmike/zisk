--- conflicted
+++ resolved
@@ -144,19 +144,7 @@
     RELEASE_URL="https://github.com/${ZISKUP_REPO}/releases/download/${ZISK_VERSION}/"
   fi
 
-<<<<<<< HEAD
-      # Check if we are running in a GitHub runner, in that case we use the default option
-      if [[ -n "$GH_RUNNER" ]]; then
-        say "Running from GitHub action, using default option 1"
-        user_choice=1
-      else
-        # Read user input with default option set to 1
-        read -p ">" user_choice < /dev/tty
-        user_choice=${user_choice:-1}
-      fi
-=======
   BIN_ARCHIVE_URL="${RELEASE_URL}cargo_zisk_${PLATFORM}_${ARCHITECTURE}.$EXT"
->>>>>>> 8ada53cc
 
   # Download and extract the binaries archive
   if [ "$PLATFORM" = "linux" ]; then
@@ -347,14 +335,9 @@
 
     # Generate constant tree files for proving key
     if [[ "${KEY_TYPE}" == "proving" ]]; then
-<<<<<<< HEAD
-      say "Generating constant tree files..."
-      ensure "${ZISK_BIN_DIR}/cargo-zisk" check-setup -a
-=======
       step "Generating constant tree files. This may take a while..."
       ensure_silent "${CARGO_ZISK}" check-setup -a
       say "Constant tree files generated successfully."
->>>>>>> 8ada53cc
     fi
 }
 
